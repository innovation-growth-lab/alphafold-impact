--- conflicted
+++ resolved
@@ -8,26 +8,15 @@
   load_args:
     engine: pyarrow
 
-<<<<<<< HEAD
+_csv: &_csv
+  type: pandas.CSVDataset
+  credentials: s3_credentials
+
 _pkl: &_pkl
   type: pickle.PickleDataset
   credentials: s3_credentials
   backend: pickle
 
-=======
->>>>>>> ee6c32f8
-_csv: &_csv
-  type: pandas.CSVDataset
-  credentials: s3_credentials
-
-<<<<<<< HEAD
-_pkl: &_pkl
-  type: pickle.PickleDataset
-  credentials: s3_credentials
-  backend: pickle
-
-=======
->>>>>>> ee6c32f8
 _js_ptd: &_js_ptd
   type: partitions.PartitionedDataset
   dataset: ${_json.type}
@@ -141,7 +130,6 @@
   <<: *_csv
   filepath: s3://alphafold-impact/data/02_intermediate/nih/clinical_trials/clinical_trials_links_to_papers.csv
 
-<<<<<<< HEAD
 # OA depth data
 oa.data_collection.depth.works:
   <<: *_js_ptd
@@ -155,8 +143,6 @@
   <<: *_pkl
   filepath: s3://alphafold-impact/data/02_intermediate/oa/works/depth/network.pkl
 
-=======
->>>>>>> ee6c32f8
 # Crunchbase data
 _cb_raw: &_cb_raw
   type: pandas.CSVDataset
@@ -228,21 +214,4 @@
   
 cb.data_processing.people.raw:
   <<: *_cb_raw
-<<<<<<< HEAD
-  filepath: ${diss.crunchbase}/people.csv
-
-# OA depth data
-oa.data_collection.depth.works:
-  <<: *_js_ptd
-  path: s3://alphafold-impact/data/01_raw/oa/works/depth/
-
-oa.data_collection.depth.edges:
-  <<: *_pq
-  filepath: s3://alphafold-impact/data/02_intermediate/oa/works/depth/edges.parquet
-
-oa.data_collection.depth.network:
-  <<: *_pkl
-  filepath: s3://alphafold-impact/data/02_intermediate/oa/works/depth/network.pkl
-=======
-  filepath: ${diss.crunchbase}/people.csv
->>>>>>> ee6c32f8
+  filepath: ${diss.crunchbase}/people.csv